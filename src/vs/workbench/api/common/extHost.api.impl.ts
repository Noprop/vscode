--- conflicted
+++ resolved
@@ -90,11 +90,8 @@
 import { ExtHostNotebookEditors } from 'vs/workbench/api/common/extHostNotebookEditors';
 import { ExtHostNotebookDocuments } from 'vs/workbench/api/common/extHostNotebookDocuments';
 import { ExtHostInteractive } from 'vs/workbench/api/common/extHostInteractive';
-<<<<<<< HEAD
 import { combinedDisposable } from 'vs/base/common/lifecycle';
-=======
 import { checkProposedApiEnabled, isProposedApiEnabled } from 'vs/workbench/services/extensions/common/extensions';
->>>>>>> c0d8e783
 
 export interface IExtensionApiFactory {
 	(extension: IExtensionDescription, registry: ExtensionDescriptionRegistry, configProvider: ExtHostConfigProvider): typeof vscode;
@@ -923,14 +920,10 @@
 				return extHostTask.registerTaskProvider(extension, type, provider);
 			},
 			registerFileSystemProvider(scheme, provider, options) {
-<<<<<<< HEAD
 				return combinedDisposable(
 					extHostFileSystem.registerFileSystemProvider(extension.identifier, scheme, provider, options),
 					extHostConsumerFileSystem.addFileSystemProvider(scheme, provider)
 				);
-=======
-				return extHostFileSystem.registerFileSystemProvider(extension, scheme, provider, options);
->>>>>>> c0d8e783
 			},
 			get fs() {
 				return extHostConsumerFileSystem.value;
