/*---------------------------------------------------------------------------------------------
 *  Copyright (c) Microsoft Corporation. All rights reserved.
 *  Licensed under the MIT License. See License.txt in the project root for license information.
 *--------------------------------------------------------------------------------------------*/

import * as lifecycle from 'vs/base/common/lifecycle';
import * as nls from 'vs/nls';
import * as platform from 'vs/base/common/platform';
import * as dom from 'vs/base/browser/dom';
import * as paths from 'vs/base/common/paths';
import { Event, Emitter } from 'vs/base/common/event';
import { WindowsShellHelper } from 'vs/workbench/parts/terminal/node/windowsShellHelper';
import { Terminal as XTermTerminal } from 'vscode-xterm';
import { IContextKeyService, IContextKey } from 'vs/platform/contextkey/common/contextkey';
import { IKeybindingService } from 'vs/platform/keybinding/common/keybinding';
import { IPanelService } from 'vs/workbench/services/panel/common/panelService';
import { ITerminalInstance, KEYBINDING_CONTEXT_TERMINAL_TEXT_SELECTED, TERMINAL_PANEL_ID, IShellLaunchConfig, ITerminalProcessManager, ProcessState, NEVER_MEASURE_RENDER_TIME_STORAGE_KEY } from 'vs/workbench/parts/terminal/common/terminal';
import { IInstantiationService } from 'vs/platform/instantiation/common/instantiation';
import { StandardKeyboardEvent } from 'vs/base/browser/keyboardEvent';
import { TabFocus } from 'vs/editor/common/config/commonEditorConfig';
import { TerminalConfigHelper } from 'vs/workbench/parts/terminal/electron-browser/terminalConfigHelper';
import { TerminalLinkHandler } from 'vs/workbench/parts/terminal/electron-browser/terminalLinkHandler';
import { TerminalWidgetManager } from 'vs/workbench/parts/terminal/browser/terminalWidgetManager';
import { registerThemingParticipant, ITheme, ICssStyleCollector, IThemeService } from 'vs/platform/theme/common/themeService';
import { scrollbarSliderBackground, scrollbarSliderHoverBackground, scrollbarSliderActiveBackground, activeContrastBorder } from 'vs/platform/theme/common/colorRegistry';
import { TPromise } from 'vs/base/common/winjs.base';
import { IClipboardService } from 'vs/platform/clipboard/common/clipboardService';
import { ansiColorIdentifiers, TERMINAL_BACKGROUND_COLOR, TERMINAL_FOREGROUND_COLOR, TERMINAL_CURSOR_FOREGROUND_COLOR, TERMINAL_CURSOR_BACKGROUND_COLOR, TERMINAL_SELECTION_BACKGROUND_COLOR } from 'vs/workbench/parts/terminal/common/terminalColorRegistry';
import { PANEL_BACKGROUND } from 'vs/workbench/common/theme';
import { IConfigurationService, ConfigurationTarget } from 'vs/platform/configuration/common/configuration';
import { IEditorOptions } from 'vs/editor/common/config/editorOptions';
import { INotificationService, Severity, IPromptChoice } from 'vs/platform/notification/common/notification';
import { ILogService } from 'vs/platform/log/common/log';
import { TerminalCommandTracker } from 'vs/workbench/parts/terminal/node/terminalCommandTracker';
import { TerminalProcessManager } from './terminalProcessManager';
import { IStorageService, StorageScope } from 'vs/platform/storage/common/storage';

// How long in milliseconds should an average frame take to render for a notification to appear
// which suggests the fallback DOM-based renderer
const SLOW_CANVAS_RENDER_THRESHOLD = 50;
const NUMBER_OF_FRAMES_TO_MEASURE = 20;

let Terminal: typeof XTermTerminal;

export class TerminalInstance implements ITerminalInstance {
	private static readonly EOL_REGEX = /\r?\n/g;

	private static _lastKnownDimensions: dom.Dimension = null;
	private static _idCounter = 1;

	private _processManager: ITerminalProcessManager | undefined;

	private _id: number;
	private _isExiting: boolean;
	private _hadFocusOnExit: boolean;
	private _isVisible: boolean;
	private _isDisposed: boolean;
	private _skipTerminalCommands: string[];
	private _title: string;
	private _wrapperElement: HTMLDivElement;
	private _xterm: XTermTerminal;
	private _xtermElement: HTMLDivElement;
	private _terminalHasTextContextKey: IContextKey<boolean>;
	private _cols: number;
	private _rows: number;
	private _windowsShellHelper: WindowsShellHelper;
	private _onLineDataListeners: ((lineData: string) => void)[];
	private _xtermReadyPromise: TPromise<void>;

	private _disposables: lifecycle.IDisposable[];
	private _messageTitleDisposable: lifecycle.IDisposable;

	private _widgetManager: TerminalWidgetManager;
	private _linkHandler: TerminalLinkHandler;
	private _commandTracker: TerminalCommandTracker;

	public disableLayout: boolean;
	public get id(): number { return this._id; }
	// TODO: Ideally processId would be merged into processReady
	public get processId(): number | undefined { return this._processManager ? this._processManager.shellProcessId : undefined; }
	// TODO: How does this work with detached processes?
	// TODO: Should this be an event as it can fire twice?
	public get processReady(): TPromise<void> { return this._processManager ? this._processManager.ptyProcessReady : TPromise.as(void 0); }
	public get title(): string { return this._title; }
	public get hadFocusOnExit(): boolean { return this._hadFocusOnExit; }
	public get isTitleSetByProcess(): boolean { return !!this._messageTitleDisposable; }
	public get shellLaunchConfig(): IShellLaunchConfig { return Object.freeze(this._shellLaunchConfig); }
	public get commandTracker(): TerminalCommandTracker { return this._commandTracker; }


	private readonly _onDisposed: Emitter<ITerminalInstance> = new Emitter<ITerminalInstance>();
	public get onDisposed(): Event<ITerminalInstance> { return this._onDisposed.event; }
	private readonly _onFocused: Emitter<ITerminalInstance> = new Emitter<ITerminalInstance>();
	public get onFocused(): Event<ITerminalInstance> { return this._onFocused.event; }
	private readonly _onProcessIdReady: Emitter<ITerminalInstance> = new Emitter<ITerminalInstance>();
	public get onProcessIdReady(): Event<ITerminalInstance> { return this._onProcessIdReady.event; }
	private readonly _onTitleChanged: Emitter<string> = new Emitter<string>();
	public get onTitleChanged(): Event<string> { return this._onTitleChanged.event; }
	private readonly _onRequestExtHostProcess: Emitter<ITerminalInstance> = new Emitter<ITerminalInstance>();
	public get onRequestExtHostProcess(): Event<ITerminalInstance> { return this._onRequestExtHostProcess.event; }

	public constructor(
		private readonly _terminalFocusContextKey: IContextKey<boolean>,
		private readonly _configHelper: TerminalConfigHelper,
		private _container: HTMLElement,
		private _shellLaunchConfig: IShellLaunchConfig,
		@IContextKeyService private readonly _contextKeyService: IContextKeyService,
		@IKeybindingService private readonly _keybindingService: IKeybindingService,
		@INotificationService private readonly _notificationService: INotificationService,
		@IPanelService private readonly _panelService: IPanelService,
		@IInstantiationService private readonly _instantiationService: IInstantiationService,
		@IClipboardService private readonly _clipboardService: IClipboardService,
		@IThemeService private readonly _themeService: IThemeService,
		@IConfigurationService private readonly _configurationService: IConfigurationService,
<<<<<<< HEAD
		@ILogService private readonly _logService: ILogService,
		@IStorageService private readonly _storageService: IStorageService,
=======
		@ILogService private _logService: ILogService,
		@IStorageService private readonly _storageService: IStorageService
>>>>>>> cb0f976d
	) {
		this._disposables = [];
		this._skipTerminalCommands = [];
		this._onLineDataListeners = [];
		this._isExiting = false;
		this._hadFocusOnExit = false;
		this._isVisible = false;
		this._isDisposed = false;
		this._id = TerminalInstance._idCounter++;
		this._terminalHasTextContextKey = KEYBINDING_CONTEXT_TERMINAL_TEXT_SELECTED.bindTo(this._contextKeyService);
		this.disableLayout = false;

		this._logService.trace(`terminalInstance#ctor (id: ${this.id})`, this._shellLaunchConfig);

		this._initDimensions();
		if (!this.shellLaunchConfig.isRendererOnly) {
			this._createProcess();
		}

		this._xtermReadyPromise = this._createXterm();
		this._xtermReadyPromise.then(() => {
			// Only attach xterm.js to the DOM if the terminal panel has been opened before.
			if (_container) {
				this._attachToElement(_container);
			}
		});

		this._configurationService.onDidChangeConfiguration(e => {
			if (e.affectsConfiguration('terminal.integrated')) {
				this.updateConfig();
			}
			if (e.affectsConfiguration('editor.accessibilitySupport')) {
				this.updateAccessibilitySupport();
			}
		});
	}

	public addDisposable(disposable: lifecycle.IDisposable): void {
		this._disposables.push(disposable);
	}

	private _initDimensions(): void {
		// The terminal panel needs to have been created
		if (!this._container) {
			return;
		}

		const computedStyle = window.getComputedStyle(this._container.parentElement);
		const width = parseInt(computedStyle.getPropertyValue('width').replace('px', ''), 10);
		const height = parseInt(computedStyle.getPropertyValue('height').replace('px', ''), 10);
		this._evaluateColsAndRows(width, height);
	}

	/**
	 * Evaluates and sets the cols and rows of the terminal if possible.
	 * @param width The width of the container.
	 * @param height The height of the container.
	 * @return The terminal's width if it requires a layout.
	 */
	private _evaluateColsAndRows(width: number, height: number): number {
		// Ignore if dimensions are undefined or 0
		if (!width || !height) {
			return null;
		}

		const dimension = this._getDimension(width, height);
		if (!dimension) {
			return null;
		}

		const font = this._configHelper.getFont(this._xterm);

		// Because xterm.js converts from CSS pixels to actual pixels through
		// the use of canvas, window.devicePixelRatio needs to be used here in
		// order to be precise. font.charWidth/charHeight alone as insufficient
		// when window.devicePixelRatio changes.
		const scaledWidthAvailable = dimension.width * window.devicePixelRatio;
		const scaledCharWidth = Math.floor(font.charWidth * window.devicePixelRatio) + font.letterSpacing;
		this._cols = Math.max(Math.floor(scaledWidthAvailable / scaledCharWidth), 1);

		const scaledHeightAvailable = dimension.height * window.devicePixelRatio;
		const scaledCharHeight = Math.ceil(font.charHeight * window.devicePixelRatio);
		const scaledLineHeight = Math.floor(scaledCharHeight * font.lineHeight);
		this._rows = Math.max(Math.floor(scaledHeightAvailable / scaledLineHeight), 1);

		return dimension.width;
	}

	private _getDimension(width: number, height: number): dom.Dimension {
		// The font needs to have been initialized
		const font = this._configHelper.getFont(this._xterm);
		if (!font || !font.charWidth || !font.charHeight) {
			return null;
		}

		// The panel is minimized
		if (!this._isVisible) {
			return TerminalInstance._lastKnownDimensions;
		} else {
			// Trigger scroll event manually so that the viewport's scroll area is synced. This
			// needs to happen otherwise its scrollTop value is invalid when the panel is toggled as
			// it gets removed and then added back to the DOM (resetting scrollTop to 0).
			// Upstream issue: https://github.com/sourcelair/xterm.js/issues/291
			if (this._xterm) {
				this._xterm.emit('scroll', this._xterm.buffer.ydisp);
			}
		}

		if (!this._wrapperElement) {
			return null;
		}

		const wrapperElementStyle = getComputedStyle(this._wrapperElement);
		const marginLeft = parseInt(wrapperElementStyle.marginLeft.split('px')[0], 10);
		const marginRight = parseInt(wrapperElementStyle.marginRight.split('px')[0], 10);
		const bottom = parseInt(wrapperElementStyle.bottom.split('px')[0], 10);

		const innerWidth = width - marginLeft - marginRight;
		const innerHeight = height - bottom;

		TerminalInstance._lastKnownDimensions = new dom.Dimension(innerWidth, innerHeight);
		return TerminalInstance._lastKnownDimensions;
	}

	/**
	 * Create xterm.js instance and attach data listeners.
	 */
	protected async _createXterm(): TPromise<void> {
		if (!Terminal) {
			Terminal = (await import('vscode-xterm')).Terminal;
			// Enable xterm.js addons
			Terminal.applyAddon(require.__$__nodeRequire('vscode-xterm/lib/addons/search/search'));
			Terminal.applyAddon(require.__$__nodeRequire('vscode-xterm/lib/addons/webLinks/webLinks'));
			Terminal.applyAddon(require.__$__nodeRequire('vscode-xterm/lib/addons/winptyCompat/winptyCompat'));
			// Localize strings
			Terminal.strings.blankLine = nls.localize('terminal.integrated.a11yBlankLine', 'Blank line');
			Terminal.strings.promptLabel = nls.localize('terminal.integrated.a11yPromptLabel', 'Terminal input');
			Terminal.strings.tooMuchOutput = nls.localize('terminal.integrated.a11yTooMuchOutput', 'Too much output to announce, navigate to rows manually to read');
		}
		const accessibilitySupport = this._configurationService.getValue<IEditorOptions>('editor').accessibilitySupport;
		const font = this._configHelper.getFont(undefined, true);
		const config = this._configHelper.config;
		this._xterm = new Terminal({
			scrollback: config.scrollback,
			theme: this._getXtermTheme(),
			drawBoldTextInBrightColors: config.drawBoldTextInBrightColors,
			fontFamily: font.fontFamily,
			fontWeight: config.fontWeight,
			fontWeightBold: config.fontWeightBold,
			fontSize: font.fontSize,
			letterSpacing: font.letterSpacing,
			lineHeight: font.lineHeight,
			bellStyle: config.enableBell ? 'sound' : 'none',
			screenReaderMode: accessibilitySupport === 'on',
			macOptionIsMeta: config.macOptionIsMeta,
			rightClickSelectsWord: config.rightClickBehavior === 'selectWord',
			// TODO: Guess whether to use canvas or dom better
			rendererType: config.rendererType === 'auto' ? 'canvas' : config.rendererType,
			experimentalCharAtlas: config.experimentalTextureCachingStrategy
		});
		if (this._shellLaunchConfig.initialText) {
			this._xterm.writeln(this._shellLaunchConfig.initialText);
		}
		this._xterm.winptyCompatInit();
		this._xterm.on('linefeed', () => this._onLineFeed());
		if (this._processManager) {
			this._processManager.onProcessData(data => this._onProcessData(data));
			this._xterm.on('data', data => this._processManager.write(data));
			// TODO: How does the cwd work on detached processes?
			this._linkHandler = this._instantiationService.createInstance(TerminalLinkHandler, this._xterm, platform.platform, this._processManager.initialCwd);
		}
		this._commandTracker = new TerminalCommandTracker(this._xterm);
		this._disposables.push(this._themeService.onThemeChange(theme => this._updateTheme(theme)));
	}

	public reattachToElement(container: HTMLElement): void {
		if (!this._wrapperElement) {
			throw new Error('The terminal instance has not been attached to a container yet');
		}

		if (this._wrapperElement.parentNode) {
			this._wrapperElement.parentNode.removeChild(this._wrapperElement);
		}
		this._container = container;
		this._container.appendChild(this._wrapperElement);
	}

	public attachToElement(container: HTMLElement): void {
		// The container did not change, do nothing
		if (this._container === container) {
			return;
		}

		// Attach has not occured yet
		if (!this._wrapperElement) {
			this._attachToElement(container);
			return;
		}

		// The container changed, reattach
		this._container.removeChild(this._wrapperElement);
		this._container = container;
		this._container.appendChild(this._wrapperElement);
	}

	public _attachToElement(container: HTMLElement): void {
		this._xtermReadyPromise.then(() => {
			if (this._wrapperElement) {
				throw new Error('The terminal instance has already been attached to a container');
			}

			this._container = container;
			this._wrapperElement = document.createElement('div');
			dom.addClass(this._wrapperElement, 'terminal-wrapper');
			this._xtermElement = document.createElement('div');

			// Attach the xterm object to the DOM, exposing it to the smoke tests
			(<any>this._wrapperElement).xterm = this._xterm;

			this._xterm.open(this._xtermElement);
			this._xterm.attachCustomKeyEventHandler((event: KeyboardEvent) => {
				// Disable all input if the terminal is exiting
				if (this._isExiting) {
					return false;
				}

				// Skip processing by xterm.js of keyboard events that resolve to commands described
				// within commandsToSkipShell
				const standardKeyboardEvent = new StandardKeyboardEvent(event);
				const resolveResult = this._keybindingService.softDispatch(standardKeyboardEvent, standardKeyboardEvent.target);
				if (resolveResult && this._skipTerminalCommands.some(k => k === resolveResult.commandId)) {
					event.preventDefault();
					return false;
				}

				// If tab focus mode is on, tab is not passed to the terminal
				if (TabFocus.getTabFocusMode() && event.keyCode === 9) {
					return false;
				}
				// Always have alt+F4 skip the terminal on Windows and allow it to be handled by the
				// system
				if (platform.isWindows && event.altKey && event.key === 'F4' && !event.ctrlKey) {
					return false;
				}

				return undefined;
			});
			this._disposables.push(dom.addDisposableListener(this._xterm.element, 'mousedown', (event: KeyboardEvent) => {
				// We need to listen to the mouseup event on the document since the user may release
				// the mouse button anywhere outside of _xterm.element.
				const listener = dom.addDisposableListener(document, 'mouseup', (event: KeyboardEvent) => {
					// Delay with a setTimeout to allow the mouseup to propagate through the DOM
					// before evaluating the new selection state.
					setTimeout(() => this._refreshSelectionContextKey(), 0);
					listener.dispose();
				});
			}));

			// xterm.js currently drops selection on keyup as we need to handle this case.
			this._disposables.push(dom.addDisposableListener(this._xterm.element, 'keyup', (event: KeyboardEvent) => {
				// Wait until keyup has propagated through the DOM before evaluating
				// the new selection state.
				setTimeout(() => this._refreshSelectionContextKey(), 0);
			}));

			const xtermHelper: HTMLElement = <HTMLElement>this._xterm.element.querySelector('.xterm-helpers');
			const focusTrap: HTMLElement = document.createElement('div');
			focusTrap.setAttribute('tabindex', '0');
			dom.addClass(focusTrap, 'focus-trap');
			this._disposables.push(dom.addDisposableListener(focusTrap, 'focus', (event: FocusEvent) => {
				let currentElement = focusTrap;
				while (!dom.hasClass(currentElement, 'part')) {
					currentElement = currentElement.parentElement;
				}
				const hidePanelElement = <HTMLElement>currentElement.querySelector('.hide-panel-action');
				hidePanelElement.focus();
			}));
			xtermHelper.insertBefore(focusTrap, this._xterm.textarea);

			this._disposables.push(dom.addDisposableListener(this._xterm.textarea, 'focus', (event: KeyboardEvent) => {
				this._terminalFocusContextKey.set(true);
				this._onFocused.fire(this);
			}));
			this._disposables.push(dom.addDisposableListener(this._xterm.textarea, 'blur', (event: KeyboardEvent) => {
				this._terminalFocusContextKey.reset();
				this._refreshSelectionContextKey();
			}));
			this._disposables.push(dom.addDisposableListener(this._xterm.element, 'focus', (event: KeyboardEvent) => {
				this._terminalFocusContextKey.set(true);
			}));
			this._disposables.push(dom.addDisposableListener(this._xterm.element, 'blur', (event: KeyboardEvent) => {
				this._terminalFocusContextKey.reset();
				this._refreshSelectionContextKey();
			}));

			this._wrapperElement.appendChild(this._xtermElement);
			this._container.appendChild(this._wrapperElement);

			if (this._processManager) {
				this._widgetManager = new TerminalWidgetManager(this._wrapperElement);
				this._linkHandler.setWidgetManager(this._widgetManager);
			}

			const computedStyle = window.getComputedStyle(this._container);
			const width = parseInt(computedStyle.getPropertyValue('width').replace('px', ''), 10);
			const height = parseInt(computedStyle.getPropertyValue('height').replace('px', ''), 10);
			this.layout(new dom.Dimension(width, height));
			this.setVisible(this._isVisible);
			this.updateConfig();

			// If IShellLaunchConfig.waitOnExit was true and the process finished before the terminal
			// panel was initialized.
			if (this._xterm.getOption('disableStdin')) {
				this._attachPressAnyKeyToCloseListener();
			}

			const neverMeasureRenderTime = this._storageService.getBoolean(NEVER_MEASURE_RENDER_TIME_STORAGE_KEY, StorageScope.GLOBAL, false);
			if (!neverMeasureRenderTime && this._configHelper.config.rendererType === 'auto') {
				this._measureRenderTime();
			}
		});
	}

	private _measureRenderTime(): void {
		const frameTimes: number[] = [];
		const textRenderLayer = (<any>this._xterm).renderer._renderLayers[0];
		const originalOnGridChanged = textRenderLayer.onGridChanged;

		const evaluateCanvasRenderer = () => {
			// Discard first frame time as it's normal to take longer
			frameTimes.shift();

			const averageTime = frameTimes.reduce((p, c) => p + c) / frameTimes.length;
			if (averageTime > SLOW_CANVAS_RENDER_THRESHOLD) {
				const promptChoices: IPromptChoice[] = [
					{
						label: nls.localize('yes', "Yes"),
						run: () => {
							this._configurationService.updateValue('terminal.integrated.rendererType', 'dom', ConfigurationTarget.USER).then(() => {
								this._notificationService.info(nls.localize('terminal.rendererInAllNewTerminals', "All newly created terminals will use the non-GPU renderer."));
							});
						}
					} as IPromptChoice,
					{
						label: nls.localize('no', "No"),
						run: () => { }
					} as IPromptChoice,
					{
						label: nls.localize('dontShowAgain', "Don't Show Again"),
						isSecondary: true,
						run: () => this._storageService.store(NEVER_MEASURE_RENDER_TIME_STORAGE_KEY, true)
					} as IPromptChoice
				];
				this._notificationService.prompt(
					Severity.Warning,
					nls.localize('terminal.slowRendering', 'The standard renderer for the integrated terminal appears to be slow on your computer. Would you like to switch to the alternative DOM-based renderer which may improve performance? [Read more about terminal settings](https://code.visualstudio.com/docs/editor/integrated-terminal#_changing-how-the-terminal-is-rendered).'),
					promptChoices
				);
			}
		};

		textRenderLayer.onGridChanged = (terminal: XTermTerminal, firstRow: number, lastRow: number) => {
			const startTime = performance.now();
			originalOnGridChanged.call(textRenderLayer, terminal, firstRow, lastRow);
			frameTimes.push(performance.now() - startTime);
			if (frameTimes.length === NUMBER_OF_FRAMES_TO_MEASURE) {
				evaluateCanvasRenderer();
				// Restore original function
				textRenderLayer.onGridChanged = originalOnGridChanged;
			}
		};
	}

	public registerLinkMatcher(regex: RegExp, handler: (url: string) => void, matchIndex?: number, validationCallback?: (uri: string, callback: (isValid: boolean) => void) => void): number {
		return this._linkHandler.registerCustomLinkHandler(regex, handler, matchIndex, validationCallback);
	}

	public deregisterLinkMatcher(linkMatcherId: number): void {
		this._xterm.deregisterLinkMatcher(linkMatcherId);
	}

	public hasSelection(): boolean {
		return this._xterm && this._xterm.hasSelection();
	}

	public copySelection(): void {
		if (this.hasSelection()) {
			this._clipboardService.writeText(this._xterm.getSelection());
		} else {
			this._notificationService.warn(nls.localize('terminal.integrated.copySelection.noSelection', 'The terminal has no selection to copy'));
		}
	}

	public get selection(): string | undefined {
		return this.hasSelection() ? this._xterm.getSelection() : undefined;
	}

	public clearSelection(): void {
		this._xterm.clearSelection();
	}

	public selectAll(): void {
		// Focus here to ensure the terminal context key is set
		this._xterm.focus();
		this._xterm.selectAll();
	}

	public findNext(term: string): boolean {
		return this._xterm.findNext(term);
	}

	public findPrevious(term: string): boolean {
		return this._xterm.findPrevious(term);
	}

	public notifyFindWidgetFocusChanged(isFocused: boolean): void {
		const terminalFocused = !isFocused && (document.activeElement === this._xterm.textarea || document.activeElement === this._xterm.element);
		this._terminalFocusContextKey.set(terminalFocused);
	}

	public dispose(): void {
		this._logService.trace(`terminalInstance#dispose (id: ${this.id})`);

		if (this._windowsShellHelper) {
			this._windowsShellHelper.dispose();
		}
		if (this._linkHandler) {
			this._linkHandler.dispose();
		}
		if (this._xterm && this._xterm.element) {
			this._hadFocusOnExit = dom.hasClass(this._xterm.element, 'focus');
		}
		if (this._wrapperElement) {
			this._container.removeChild(this._wrapperElement);
			this._wrapperElement = null;
		}
		if (this._xterm) {
			const buffer = (<any>this._xterm.buffer);
			this._sendLineData(buffer, buffer.ybase + buffer.y);
			this._xterm.dispose();
			this._xterm = null;
		}
		if (this._processManager) {
			this._processManager.dispose();
		}
		if (!this._isDisposed) {
			this._isDisposed = true;
			this._onDisposed.fire(this);
		}
		this._disposables = lifecycle.dispose(this._disposables);
	}

	public focus(force?: boolean): void {
		this._xtermReadyPromise.then(() => {
			if (!this._xterm) {
				return;
			}
			const text = window.getSelection().toString();
			if (!text || force) {
				this._xterm.focus();
			}
		});
	}

	public paste(): void {
		this.focus();
		document.execCommand('paste');
	}

	public write(text: string): void {
		this._xtermReadyPromise.then(() => {
			if (!this._xterm) {
				return;
			}
			this._xterm.write(text);
		});
	}

	public sendText(text: string, addNewLine: boolean): void {
		this._processManager.ptyProcessReady.then(() => {
			// Normalize line endings to 'enter' press.
			text = text.replace(TerminalInstance.EOL_REGEX, '\r');
			if (addNewLine && text.substr(text.length - 1) !== '\r') {
				text += '\r';
			}
			this._processManager.write(text);
		});
	}

	public setVisible(visible: boolean): void {
		this._isVisible = visible;
		if (this._wrapperElement) {
			dom.toggleClass(this._wrapperElement, 'active', visible);
		}
		if (visible && this._xterm) {
			// Trigger a manual scroll event which will sync the viewport and scroll bar. This is
			// necessary if the number of rows in the terminal has decreased while it was in the
			// background since scrollTop changes take no effect but the terminal's position does
			// change since the number of visible rows decreases.
			this._xterm.emit('scroll', this._xterm.buffer.ydisp);
			if (this._container && this._container.parentElement) {
				// Force a layout when the instance becomes invisible. This is particularly important
				// for ensuring that terminals that are created in the background by an extension will
				// correctly get correct character measurements in order to render to the screen (see
				// #34554).
				const computedStyle = window.getComputedStyle(this._container.parentElement);
				const width = parseInt(computedStyle.getPropertyValue('width').replace('px', ''), 10);
				const height = parseInt(computedStyle.getPropertyValue('height').replace('px', ''), 10);
				this.layout(new dom.Dimension(width, height));
			}
		}
	}

	public scrollDownLine(): void {
		this._xterm.scrollLines(1);
	}

	public scrollDownPage(): void {
		this._xterm.scrollPages(1);
	}

	public scrollToBottom(): void {
		this._xterm.scrollToBottom();
	}

	public scrollUpLine(): void {
		this._xterm.scrollLines(-1);
	}

	public scrollUpPage(): void {
		this._xterm.scrollPages(-1);
	}

	public scrollToTop(): void {
		this._xterm.scrollToTop();
	}

	public clear(): void {
		this._xterm.clear();
	}

	private _refreshSelectionContextKey() {
		const activePanel = this._panelService.getActivePanel();
		const isActive = activePanel && activePanel.getId() === TERMINAL_PANEL_ID;

		this._terminalHasTextContextKey.set(isActive && this.hasSelection());
	}

	protected _createProcess(): void {
		this._processManager = this._instantiationService.createInstance(TerminalProcessManager, this._id, this._configHelper);
		this._processManager.onProcessReady(() => this._onProcessIdReady.fire(this));
		this._processManager.onProcessExit(exitCode => this._onProcessExit(exitCode));
		this._processManager.createProcess(this._shellLaunchConfig, this._cols, this._rows);

		if (this._shellLaunchConfig.name) {
			this.setTitle(this._shellLaunchConfig.name, false);
		} else {
			// Only listen for process title changes when a name is not provided
			this.setTitle(this._shellLaunchConfig.executable, true);
			this._messageTitleDisposable = this._processManager.onProcessTitle(title => this.setTitle(title ? title : '', true));
		}

		if (platform.isWindows) {
			this._processManager.ptyProcessReady.then(() => {
				this._xtermReadyPromise.then(() => {
					if (!this._isDisposed) {
						this._windowsShellHelper = new WindowsShellHelper(this._processManager.shellProcessId, this, this._xterm);
					}
				});
			});
		}
	}

	private _onProcessData(data: string): void {
		if (this._widgetManager) {
			this._widgetManager.closeMessage();
		}
		if (this._xterm) {
			this._xterm.write(data);
		}
	}

	private _onProcessExit(exitCode: number): void {
		this._logService.debug(`Terminal process exit (id: ${this.id}) with code ${exitCode}`);

		// Prevent dispose functions being triggered multiple times
		if (this._isExiting) {
			return;
		}

		this._isExiting = true;
		let exitCodeMessage: string;

		if (exitCode) {
			exitCodeMessage = nls.localize('terminal.integrated.exitedWithCode', 'The terminal process terminated with exit code: {0}', exitCode);
		}

		this._logService.debug(`Terminal process exit (id: ${this.id}) state ${this._processManager.processState}`);

		// Only trigger wait on exit when the exit was *not* triggered by the
		// user (via the `workbench.action.terminal.kill` command).
		if (this._shellLaunchConfig.waitOnExit && this._processManager.processState !== ProcessState.KILLED_BY_USER) {
			if (exitCode) {
				this._xterm.writeln(exitCodeMessage);
			}
			let message = typeof this._shellLaunchConfig.waitOnExit === 'string'
				? this._shellLaunchConfig.waitOnExit
				: nls.localize('terminal.integrated.waitOnExit', 'Press any key to close the terminal');
			// Bold the message and add an extra new line to make it stand out from the rest of the output
			message = `\n\x1b[1m${message}\x1b[0m`;
			this._xterm.writeln(message);
			// Disable all input if the terminal is exiting and listen for next keypress
			this._xterm.setOption('disableStdin', true);
			if (this._xterm.textarea) {
				this._attachPressAnyKeyToCloseListener();
			}
		} else {
			this.dispose();
			if (exitCode) {
				if (this._processManager.processState === ProcessState.KILLED_DURING_LAUNCH) {
					let args = '';
					if (typeof this._shellLaunchConfig.args === 'string') {
						args = this._shellLaunchConfig.args;
					} else if (this._shellLaunchConfig.args && this._shellLaunchConfig.args.length) {
						args = ' ' + this._shellLaunchConfig.args.map(a => {
							if (typeof a === 'string' && a.indexOf(' ') !== -1) {
								return `'${a}'`;
							}
							return a;
						}).join(' ');
					}
					if (this._shellLaunchConfig.executable) {
						this._notificationService.error(nls.localize('terminal.integrated.launchFailed', 'The terminal process command \'{0}{1}\' failed to launch (exit code: {2})', this._shellLaunchConfig.executable, args, exitCode));
					} else {
						this._notificationService.error(nls.localize('terminal.integrated.launchFailedExtHost', 'The terminal process failed to launch (exit code: {0})', exitCode));
					}
				} else {
					if (this._configHelper.config.showExitAlert) {
						this._notificationService.error(exitCodeMessage);
					} else {
						console.warn(exitCodeMessage);
					}
				}
			}
		}
	}

	private _attachPressAnyKeyToCloseListener() {
		this._processManager.addDisposable(dom.addDisposableListener(this._xterm.textarea, 'keypress', (event: KeyboardEvent) => {
			this.dispose();
			event.preventDefault();
		}));
	}

	public reuseTerminal(shell?: IShellLaunchConfig): void {
		// Kill and clear up the process, making the process manager ready for a new process
		this._processManager.dispose();

		// Ensure new processes' output starts at start of new line
		this._xterm.write('\n\x1b[G');

		// Print initialText if specified
		if (shell.initialText) {
			this._xterm.writeln(shell.initialText);
		}

		// Initialize new process
		const oldTitle = this._title;
		this._shellLaunchConfig = shell;
		this._createProcess();
		if (oldTitle !== this._title) {
			this.setTitle(this._title, true);
		}
		this._processManager.onProcessData(data => this._onProcessData(data));

		// Clean up waitOnExit state
		if (this._isExiting && this._shellLaunchConfig.waitOnExit) {
			this._xterm.setOption('disableStdin', false);
			this._isExiting = false;
		}

		// Set the new shell launch config
		this._shellLaunchConfig = shell;
	}

	public onData(listener: (data: string) => void): lifecycle.IDisposable {
		return this._processManager.onProcessData(data => listener(data));
	}

	public onLineData(listener: (lineData: string) => void): lifecycle.IDisposable {
		this._onLineDataListeners.push(listener);
		return {
			dispose: () => {
				const i = this._onLineDataListeners.indexOf(listener);
				if (i >= 0) {
					this._onLineDataListeners.splice(i, 1);
				}
			}
		};
	}

	private _onLineFeed(): void {
		if (this._onLineDataListeners.length === 0) {
			return;
		}
		const buffer = (<any>this._xterm.buffer);
		const newLine = buffer.lines.get(buffer.ybase + buffer.y);
		if (!newLine.isWrapped) {
			this._sendLineData(buffer, buffer.ybase + buffer.y - 1);
		}
	}

	private _sendLineData(buffer: any, lineIndex: number): void {
		let lineData = buffer.translateBufferLineToString(lineIndex, true);
		while (lineIndex >= 0 && buffer.lines.get(lineIndex--).isWrapped) {
			lineData = buffer.translateBufferLineToString(lineIndex, false) + lineData;
		}
		this._onLineDataListeners.forEach(listener => {
			try {
				listener(lineData);
			} catch (err) {
				console.error(`onLineData listener threw`, err);
			}
		});
	}

	public onExit(listener: (exitCode: number) => void): lifecycle.IDisposable {
		return this._processManager.onProcessExit(listener);
	}

	public updateConfig(): void {
		const config = this._configHelper.config;
		this._setCursorBlink(config.cursorBlinking);
		this._setCursorStyle(config.cursorStyle);
		this._setCommandsToSkipShell(config.commandsToSkipShell);
		this._setEnableBell(config.enableBell);
		this._safeSetOption('scrollback', config.scrollback);
		this._safeSetOption('macOptionIsMeta', config.macOptionIsMeta);
		this._safeSetOption('rightClickSelectsWord', config.rightClickBehavior === 'selectWord');
	}

	public updateAccessibilitySupport(): void {
		const value = this._configurationService.getValue('editor.accessibilitySupport');
		this._xterm.setOption('screenReaderMode', value === 'on');
	}

	private _setCursorBlink(blink: boolean): void {
		if (this._xterm && this._xterm.getOption('cursorBlink') !== blink) {
			this._xterm.setOption('cursorBlink', blink);
			this._xterm.refresh(0, this._xterm.rows - 1);
		}
	}

	private _setCursorStyle(style: string): void {
		if (this._xterm && this._xterm.getOption('cursorStyle') !== style) {
			// 'line' is used instead of bar in VS Code to be consistent with editor.cursorStyle
			const xtermOption = style === 'line' ? 'bar' : style;
			this._xterm.setOption('cursorStyle', xtermOption);
		}
	}

	private _setCommandsToSkipShell(commands: string[]): void {
		this._skipTerminalCommands = commands;
	}

	private _setEnableBell(isEnabled: boolean): void {
		if (this._xterm) {
			if (this._xterm.getOption('bellStyle') === 'sound') {
				if (!this._configHelper.config.enableBell) {
					this._xterm.setOption('bellStyle', 'none');
				}
			} else {
				if (this._configHelper.config.enableBell) {
					this._xterm.setOption('bellStyle', 'sound');
				}
			}
		}
	}

	private _safeSetOption(key: string, value: any): void {
		if (!this._xterm) {
			return;
		}

		if (this._xterm.getOption(key) !== value) {
			this._xterm.setOption(key, value);
		}
	}

	public layout(dimension: dom.Dimension): void {
		if (this.disableLayout) {
			return;
		}

		const terminalWidth = this._evaluateColsAndRows(dimension.width, dimension.height);
		if (!terminalWidth) {
			return;
		}

		if (this._xterm) {
			const font = this._configHelper.getFont(this._xterm);

			// Only apply these settings when the terminal is visible so that
			// the characters are measured correctly.
			if (this._isVisible) {
				const config = this._configHelper.config;
				this._safeSetOption('letterSpacing', font.letterSpacing);
				this._safeSetOption('lineHeight', font.lineHeight);
				this._safeSetOption('fontSize', font.fontSize);
				this._safeSetOption('fontFamily', font.fontFamily);
				this._safeSetOption('fontWeight', config.fontWeight);
				this._safeSetOption('fontWeightBold', config.fontWeightBold);
				this._safeSetOption('drawBoldTextInBrightColors', config.drawBoldTextInBrightColors);
			}

			this._xterm.resize(this._cols, this._rows);
			this._xterm.element.style.width = terminalWidth + 'px';
			if (this._isVisible) {
				// Force the renderer to unpause by simulating an IntersectionObserver event. This
				// is to fix an issue where dragging the window to the top of the screen to maximize
				// on Winodws/Linux would fire an event saying that the terminal was not visible.
				// This should only force a refresh if one is needed.
				if (this._xterm.getOption('rendererType') === 'canvas') {
					(<any>this._xterm).renderer.onIntersectionChange({ intersectionRatio: 1 });
				}
			}
		}

		if (this._processManager) {
			this._processManager.ptyProcessReady.then(() => this._processManager.setDimensions(this._cols, this._rows));
		}
	}

	public setTitle(title: string, eventFromProcess: boolean): void {
		if (!title) {
			return;
		}
		if (eventFromProcess) {
			title = paths.basename(title);
			if (platform.isWindows) {
				// Remove the .exe extension
				title = title.split('.exe')[0];
			}
		} else {
			// If the title has not been set by the API or the rename command, unregister the handler that
			// automatically updates the terminal name
			if (this._messageTitleDisposable) {
				lifecycle.dispose(this._messageTitleDisposable);
				this._messageTitleDisposable = null;
			}
		}
		const didTitleChange = title !== this._title;
		this._title = title;
		if (didTitleChange) {
			this._onTitleChanged.fire(title);
		}
	}

	private _getXtermTheme(theme?: ITheme): any {
		if (!theme) {
			theme = this._themeService.getTheme();
		}

		const foregroundColor = theme.getColor(TERMINAL_FOREGROUND_COLOR);
		const backgroundColor = theme.getColor(TERMINAL_BACKGROUND_COLOR) || theme.getColor(PANEL_BACKGROUND);
		const cursorColor = theme.getColor(TERMINAL_CURSOR_FOREGROUND_COLOR) || foregroundColor;
		const cursorAccentColor = theme.getColor(TERMINAL_CURSOR_BACKGROUND_COLOR) || backgroundColor;
		const selectionColor = theme.getColor(TERMINAL_SELECTION_BACKGROUND_COLOR);

		return {
			background: backgroundColor ? backgroundColor.toString() : null,
			foreground: foregroundColor ? foregroundColor.toString() : null,
			cursor: cursorColor ? cursorColor.toString() : null,
			cursorAccent: cursorAccentColor ? cursorAccentColor.toString() : null,
			selection: selectionColor ? selectionColor.toString() : null,
			black: theme.getColor(ansiColorIdentifiers[0]).toString(),
			red: theme.getColor(ansiColorIdentifiers[1]).toString(),
			green: theme.getColor(ansiColorIdentifiers[2]).toString(),
			yellow: theme.getColor(ansiColorIdentifiers[3]).toString(),
			blue: theme.getColor(ansiColorIdentifiers[4]).toString(),
			magenta: theme.getColor(ansiColorIdentifiers[5]).toString(),
			cyan: theme.getColor(ansiColorIdentifiers[6]).toString(),
			white: theme.getColor(ansiColorIdentifiers[7]).toString(),
			brightBlack: theme.getColor(ansiColorIdentifiers[8]).toString(),
			brightRed: theme.getColor(ansiColorIdentifiers[9]).toString(),
			brightGreen: theme.getColor(ansiColorIdentifiers[10]).toString(),
			brightYellow: theme.getColor(ansiColorIdentifiers[11]).toString(),
			brightBlue: theme.getColor(ansiColorIdentifiers[12]).toString(),
			brightMagenta: theme.getColor(ansiColorIdentifiers[13]).toString(),
			brightCyan: theme.getColor(ansiColorIdentifiers[14]).toString(),
			brightWhite: theme.getColor(ansiColorIdentifiers[15]).toString()
		};
	}

	private _updateTheme(theme?: ITheme): void {
		this._xterm.setOption('theme', this._getXtermTheme(theme));
	}
}

registerThemingParticipant((theme: ITheme, collector: ICssStyleCollector) => {
	// Border
	const border = theme.getColor(activeContrastBorder);
	if (border) {
		collector.addRule(`
			.hc-black .monaco-workbench .panel.integrated-terminal .xterm.focus::before,
			.hc-black .monaco-workbench .panel.integrated-terminal .xterm:focus::before { border-color: ${border}; }`
		);
	}

	// Scrollbar
	const scrollbarSliderBackgroundColor = theme.getColor(scrollbarSliderBackground);
	if (scrollbarSliderBackgroundColor) {
		collector.addRule(`
			.monaco-workbench .panel.integrated-terminal .xterm.focus .xterm-viewport,
			.monaco-workbench .panel.integrated-terminal .xterm:focus .xterm-viewport,
			.monaco-workbench .panel.integrated-terminal .xterm:hover .xterm-viewport { background-color: ${scrollbarSliderBackgroundColor} !important; }`
		);
	}

	const scrollbarSliderHoverBackgroundColor = theme.getColor(scrollbarSliderHoverBackground);
	if (scrollbarSliderHoverBackgroundColor) {
		collector.addRule(`.monaco-workbench .panel.integrated-terminal .xterm .xterm-viewport::-webkit-scrollbar-thumb:hover { background-color: ${scrollbarSliderHoverBackgroundColor}; }`);
	}

	const scrollbarSliderActiveBackgroundColor = theme.getColor(scrollbarSliderActiveBackground);
	if (scrollbarSliderActiveBackgroundColor) {
		collector.addRule(`.monaco-workbench .panel.integrated-terminal .xterm .xterm-viewport::-webkit-scrollbar-thumb:active { background-color: ${scrollbarSliderActiveBackgroundColor}; }`);
	}
});<|MERGE_RESOLUTION|>--- conflicted
+++ resolved
@@ -112,13 +112,8 @@
 		@IClipboardService private readonly _clipboardService: IClipboardService,
 		@IThemeService private readonly _themeService: IThemeService,
 		@IConfigurationService private readonly _configurationService: IConfigurationService,
-<<<<<<< HEAD
-		@ILogService private readonly _logService: ILogService,
-		@IStorageService private readonly _storageService: IStorageService,
-=======
 		@ILogService private _logService: ILogService,
 		@IStorageService private readonly _storageService: IStorageService
->>>>>>> cb0f976d
 	) {
 		this._disposables = [];
 		this._skipTerminalCommands = [];
